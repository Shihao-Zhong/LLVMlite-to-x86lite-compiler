(* ll ir compilation                                                       *)
(* --------------------------------------------------------                *)

open Ll
open X86

(* helpers                                                                 *)
(* ------------------------------------------------------------------      *)

(* Map LL comparison operations to X86 condition codes *)
let compile_cnd = function
  | Ll.Eq -> X86.Eq
  | Ll.Ne -> X86.Neq
  | Ll.Slt -> X86.Lt
  | Ll.Sle -> X86.Le
  | Ll.Sgt -> X86.Gt
  | Ll.Sge -> X86.Ge

(* locals and layout                                                       *)
(* --------------------------------------------------------                *)

(* One key problem in compiling the LLVM IR is how to map its local        *)
(* identifiers to X86 abstractions. For the best performance, one would    *)
(* want to use an X86 register for each LLVM %uid. However, since there    *)
(* are an unlimited number of %uids and only 16 registers, doing so        *)
(* effectively is quite difficult. We will see later in the course how     *)
(* _register allocation_ algorithms can do a good job at this. A simpler,  *)
(* but less performant, implementation is to map each %uid in the LLVM     *)
(* source to a _stack slot_ (i.e. a region of memory in the stack). Since  *)
(* LLVMlite, unlike real LLVM, permits %uid locals to store only 64-bit    *)
(* data, each stack slot is an 8-byte value. [ NOTE: For compiling         *)
(* LLVMlite, even i1 data values should be represented as a 8-byte quad.   *)
(* This greatly simplifies code generation. ] We call the datastructure    *)
(* that maps each %uid to its stack slot a 'stack layout'. A stack layout  *)
(* maps a uid to an X86 operand for accessing its contents. For this       *)
(* compilation strategy, the operand is always an offset from ebp (in      *)
(* bytes) that represents a storage slot in the stack.                     *)

type layout = (uid * X86.operand) list

(* A context contains the global type declarations (needed for             *)
(* getelementptr calculations) and a stack layout.                         *)
type ctxt = { tdecls : (tid * ty) list
	    ; layout : layout
            }

(* useful for looking up items in tdecls or layouts *)
let lookup m x = List.assoc x m

(* compiling operands                                                      *)
(* ------------------------------------------------------                  *)

(* LLVM IR instructions support several kinds of operands. LL local %uids  *)
(* live in stack slots, whereas global ids live at global addresses that   *)
(* must be computed from a label. Constants are immediately available, and *)
(* the operand Null is the 64-bit 0 value. NOTE: two important facts about *)
(* global identifiers: (1) You should use (Platform.mangle gid) to obtain  *)
(* a string suitable for naming a global label on your platform (OS X      *)
(* expects "_main" while linux expects "main"). (2) 64-bit assembly labels *)
(* are not allowed as immediate operands. That is, the X86 code: movq _gid *)
(* %rax which looks like it should put the address denoted by _gid into    *)
(* %rax is not allowed. Instead, you need to compute an %rip-relative      *)
(* address using the leaq instruction: leaq _gid(%rip). One strategy for   *)
(* compiling instruction operands is to use a designated register (or      *)
(* registers) for holding the values being manipulated by the LLVM IR      *)
(* instruction. You might find it useful to implement the following helper *)
(* function, whose job is to generate the X86 instruction that moves an    *)
(* LLVM operand into a designated destination (usually a register).        *)

let calc_loc (i,lt) uid =
    (i+1, lt @ [(uid, (X86.Ind3 (Lit (Int64.of_int (i * -8)), R11)))]) 

let generate_layout (i,lt) uid_lst = 
    (List.fold_left calc_loc (i,lt) uid_lst)

let compile_operand ctxt dest : Ll.operand -> ins =
  fun (x: Ll.operand) -> begin match x with
      | Null -> (Movq, [Imm (Lit 0L); dest ])
      | Const n -> (Movq, [Imm (Lit n); dest ])
      | Id i -> (Movq, [ List.assoc i ctxt.layout; dest])
<<<<<<< HEAD
      | Gid g -> (Movq, [Ind1(Lbl (Platform.mangle g)); dest ])
=======
      | Gid g -> (Movq, [(Reg R10); dest ])
>>>>>>> 27c587aa
    end

let compile_operand_list ctxt dest ll_op: ins list =
  begin match ll_op with
<<<<<<< HEAD
=======
    | Gid g -> (Leaq, [(Imm (Lbl (Platform.mangle g))); 
                       (Reg R10)])::(compile_operand ctxt dest ll_op)::[]
>>>>>>> 27c587aa
    | _ -> (compile_operand ctxt dest ll_op)::[]
  end

(* compiling call                                                          *)
(* ----------------------------------------------------------              *)

(* You will probably find it helpful to implement a helper function that   *)
(* generates code for the LLVM IR call instruction. The code you generate  *)
(* should follow the x64 System V AMD64 ABI calling conventions, which     *)
(* places the first six 64-bit (or smaller) values in registers and pushes *)
(* the rest onto the stack. Note that, since all LLVM IR operands are      *)
(* 64-bit values, the first six operands will always be placed in          *)
(* registers. (See the notes about compiling fdecl below.) [ NOTE: It is   *)
(* the caller's responsibility to clean up arguments pushed onto the       *)
(* stack, so you must free the stack space after the call returns. ] [     *)
(* NOTE: Don't forget to preserve caller-save registers (only if needed).  *)
(* ]                                                                       *)


(* compiling getelementptr (gep)                                           *)
(* -------------------------------------------                             *)

(* The getelementptr instruction computes an address by indexing into a    *)
(* datastructure, following a path of offsets. It computes the address     *)
(* based on the size of the data, which is dictated by the data's type. To *)
(* compile getelmentptr, you must generate x86 code that performs the      *)
(* appropriate arithemetic calculations.                                   *)

(* maps an LLVMlite type to a size in bytes. (needed for getelementptr) -  *)
(* the size of a struct is the sum of the sizes of each component - the    *)
(* size of an array of t's with n elements is n * the size of t - all      *)
(* pointers, I1, and I64 are 8 bytes - the size of a named type is the     *)
(* size of its definition - Void, i8, and functions have undefined sizes   *)
(* according to LLVMlite your function should simply return 0              *)

let rec size_ty tdecls t : int =
  let add td size e: int =
    size + (size_ty td e)
  in

  let add_all = (add tdecls) in

  begin match t with
    | Void -> 0
    | I1 | Ptr _ | I64 -> 8
    | I8 -> 0
    | Struct lst -> List.fold_left add_all 0 lst
    | Array (s, t) -> s * (size_ty tdecls t)
    | Fun _ -> 0
    | Namedt n -> size_ty tdecls (List.assoc n tdecls)
  end

(* Generates code that computes a pointer value. 1. op must be of pointer  *)
(* type: t* 2. the value of op is the base address of the calculation 3.   *)
(* the first index in the path is treated as the index into an array of    *)
(* elements of type t located at the base address 4. subsequent indices    *)
(* are interpreted according to the type t: - if t is a struct, the index  *)
(* must be a constant n and it picks out the n'th element of the struct. [ *)
(* NOTE: the offset within the struct of the n'th element is determined by *)
(* the sizes of the types of the previous elements ] - if t is an array,   *)
(* the index can be any operand, and its value determines the offset       *)
(* within the array. - if t is any other type, the path is invalid 5. if   *)
(* the index is valid, the remainder of the path is computed as in (4),    *)
(* but relative to the type f the sub-element picked out by the path so    *)
(* far                                                                     *)
let compile_gep ctxt (op : Ll.ty * Ll.operand) (path: Ll.operand list) : ins list =
  failwith "compile_gep not implemented"

(* compiling instructions                                                  *)
(* --------------------------------------------------                      *)

(* The result of compiling a single LLVM instruction might be many x86     *)
(* instructions. We have not determined the structure of this code for     *)
(* you. Some of the instructions require only a couple assembly            *)
(* instructions, while others require more. We have suggested that you     *)
(* need at least compile_operand, compile_call, and compile_gep helpers;   *)
(* you may introduce more as you see fit. Here are a few notes: - Icmp:    *)
(* the Set instruction may be of use. Depending on how you compile Cbr,    *)
(* you may want to ensure that the value produced by Icmp is exactly 0 or  *)
(* 1. - Load & Store: these need to dereference the pointers. Const and    *)
(* Null operands aren't valid pointers. Don't forget to Platform.mangle    *)
(* the global identifier. - Alloca: needs to return a pointer into the     *)
(* stack - Bitcast: does nothing interesting at the assembly level         *)

let compile_insn ctxt (uid, i) : X86.ins list =

   begin match i with
   | Binop(b, t, op1, op2) -> 
          begin match b with
          | Add ->
                  (compile_operand_list ctxt (Reg R12) op1) @
                  (compile_operand_list ctxt (Reg R13) op2) @
                  [(Addq, [Reg R12; Reg R13])] @ 
                  [(Movq, [(Reg R13); (lookup ctxt.layout uid)])] 
          | Sub -> 
                  (compile_operand_list ctxt (Reg R12) op1) @
                  (compile_operand_list ctxt (Reg R13) op2) @
                  [(Subq, [Reg R13; Reg R12])] @ 
                  [(Movq, [(Reg R12); (lookup ctxt.layout uid)])] 
          | Mul -> 
                  (compile_operand_list ctxt (Reg R12) op1) @
                  (compile_operand_list ctxt (Reg R13) op2) @
                  [(Imulq, [Reg R12; Reg R13])] @ 
                  [(Movq, [(Reg R13); (lookup ctxt.layout uid)])] 
          | Shl -> 
                  (compile_operand_list ctxt (Reg R13) op1) @
                  (compile_operand_list ctxt (Reg Rcx) op2) @
                  [(Shlq, [Reg Rcx; Reg R13])] @ 
                  [(Movq, [(Reg R13); (lookup ctxt.layout uid)])] 
          | Lshr -> 
                  (compile_operand_list ctxt (Reg R13) op1) @
                  (compile_operand_list ctxt (Reg Rcx) op2) @
                  [(Shrq, [Reg Rcx; Reg R13])] @ 
                  [(Movq, [(Reg R13); (lookup ctxt.layout uid)])] 
          | Ashr -> 
                  (compile_operand_list ctxt (Reg R13) op1) @
                  (compile_operand_list ctxt (Reg Rcx) op2) @
                  [(Sarq, [Reg Rcx; Reg R13])] @ 
                  [(Movq, [(Reg R13); (lookup ctxt.layout uid)])] 
          | And -> 
                  (compile_operand_list ctxt (Reg R12) op1) @
                  (compile_operand_list ctxt (Reg R13) op2) @
                  [(Andq, [Reg R12; Reg R13])] @ 
                  [(Movq, [(Reg R13); (lookup ctxt.layout uid)])] 
          | Or -> 
                  (compile_operand_list ctxt (Reg R12) op1) @
                  (compile_operand_list ctxt (Reg R13) op2) @
                  [(Orq, [Reg R12; Reg R13])] @ 
                  [(Movq, [(Reg R13); (lookup ctxt.layout uid)])] 

          | Xor -> 
                  (compile_operand_list ctxt (Reg R12) op1) @
                  (compile_operand_list ctxt (Reg R13) op2) @
                  [(Xorq, [Reg R12; Reg R13])] @ 
                  [(Movq, [(Reg R13); (lookup ctxt.layout uid)])] 
          end

    | Icmp (c,t,op1,op2) ->
            (compile_operand_list ctxt (Reg R12) op1) @
            (compile_operand_list ctxt (Reg R13) op2) @
            [(Cmpq, [Reg R13; Reg R12])] @ 
            [(Set (compile_cnd c) , [(lookup ctxt.layout uid)])] 

    | _ -> []
   end


    (* compiling terminators                                                   *)
(* ---------------------------------------------------                     *)

(* Compile block terminators is not too difficult: - Ret should properly   *)
(* exit the function: freeing stack space, restoring the value of %rbp,    *)
(* and putting the return value (if any) in %rax. - Br should jump - Cbr   *)
(* branch should treat its operand as a boolean conditional                *)
let compile_terminator ctxt t =
  
  begin match t with
    | Ret (ty, o) ->

      let ins = [(Movq, [(Ind3(Lit(Int64.neg 8L), Rbp)); (Reg Rbx)])] @
		[(Movq, [(Ind3(Lit(Int64.neg 16L), Rbp)); (Reg R12)])] @
		[(Movq, [(Ind3(Lit(Int64.neg 24L), Rbp)); (Reg R13)])] @
		[(Movq, [(Ind3(Lit(Int64.neg 32L), Rbp)); (Reg R14)])] @
		[(Movq, [(Ind3(Lit(Int64.neg 40L), Rbp)); (Reg R15)])] @
                [(Movq, [(X86.Reg Rbp); (X86.Reg Rsp)])] @
		[(Addq, [(Imm (Lit (8L))); (X86.Reg Rsp)])] @
		[(Movq, [(Ind2 (Rbp)); (X86.Reg Rbp)])] @ [Retq, []] in
      begin match o with
	| None -> ins (*void*)
	| Some op ->
	  begin match ty with
	    | Void -> ins  (* void*)
<<<<<<< HEAD
	    | _ -> 
              (compile_operand_list ctxt (X86.Reg Rax) op) @ ins
=======
	    | _ -> (compile_operand_list ctxt (X86.Reg Rax) op) @ ins
>>>>>>> 27c587aa
	  end
      end
     | Br lbl -> [(Jmp, [(Imm (Lbl (Platform.mangle lbl)))])]
     | Cbr (op, l1, l2) -> 
       begin match op with
         | Const _ | Gid _ | Id _
           -> (compile_operand_list ctxt (X86.Reg R10) op) @ 
               [(Cmpq, [(Imm (Lit (1L))); (Reg R10)])] @
               [(J Eq, [(Imm (Lbl (Platform.mangle l1)))])] @
               [(Jmp, [(Imm (Lbl (Platform.mangle l2)))])]
         | _ -> failwith "not a valid condition"
      end
  end

(* compiling blocks                                                        *)
(* ---------------------------------------------------------               *)

(* We have left this helper function here for you to complete. *)
let compile_block ctxt blk : ins list =
  let f = fun (x: uid * insn) -> compile_insn ctxt x in
  let insns = List.map f blk.insns |> List.flatten in
  let term = compile_terminator ctxt blk.terminator in
  insns @ term

let compile_lbl_block lbl ctxt blk : elem =
  Asm.text (Platform.mangle  lbl) (compile_block ctxt blk)

(* compile_fdecl                                                           *)
(* ------------------------------------------------------------            *)

(* This helper function computes the location of the nth incoming function *)
(* argument: either in a register or relative to %rbp, according to the    *)
(* calling conventions. You might find it useful for compile_fdecl. [      *)
(* NOTE: the first six arguments are numbered 0 .. 5 ]                     *)

let arg_loc (n : int) : operand =
  begin match n with
    | 0 -> X86.Reg Rdi
    | 1 -> X86.Reg Rsi
    | 2 -> X86.Reg Rdx
    | 3 -> X86.Reg Rcx
    | 4 -> X86.Reg R08
    | 5 -> X86.Reg R09
    | _ -> (X86.Ind3 (Lit (Int64.of_int ((n -4) *8)), Rbp))
  end

(* The code for the entry-point of a function must do several things: -    *)
(* since our simple compiler maps local %uids to stack slots, compiling    *)
(* the control-flow-graph body of an fdecl requires us to compute the      *)
(* layout (see the discussion of locals and layout) - the function code    *)
(* should also comply with the calling conventions, typically by moving    *)
(* arguments out of the parameter registers (or stack slots) into local    *)
(* storage space. For our simple compilation strategy, that local storage  *)
(* space should be in the stack. (So the function parameters can also be   *)
(* accounted for in the layout.) - the function entry code should allocate *)
(* the stack storage needed to hold all of the local stack slots.          *)

let compile_fdecl tdecls name { fty; param; cfg } =
  (*initial block*)
  let blk1 =
    begin match cfg with
      | (x, y) -> x
    end in

  let blkl =
    begin match cfg with
      | (x, y) -> y
    end in

  let get_uid = fun ((x, y) : uid * insn) -> x in
  let get_uid_block = fun ((_, y): _ * block) -> List.map get_uid y.insns in
  
  let uids = param @  (get_uid_block ("CIS 341 sucks", blk1)) @ List.flatten  (List.map get_uid_block blkl) in
  let lyt = begin match (generate_layout (0, []) uids) with
    | (x, y) -> y
  end in


  let print_tup (x,y) = 
      print_string x ;
      print_string " ";
      print_endline (string_of_operand y)
  in

  (* List.iter print_tup lyt; *)

  let ctxt = {tdecls = tdecls; layout = lyt} in
  
  let f = fun (i: int) (x: uid) ->
    let op = arg_loc i in
    (Movq, [op; List.assoc x lyt])
  in
  
  let args = List.mapi f param in
  
  let enter = (Pushq, [X86.Reg Rbp]):: (Movq, [(X86.Reg Rsp); (X86.Reg Rbp)])::
	      (Pushq, [X86.Reg Rbx]):: (Pushq, [X86.Reg R12]):: (Pushq, [X86.Reg R13])::
	      (Pushq, [X86.Reg R14]):: (Pushq, [X86.Reg R15]):: (Pushq, [X86.Reg R15]):: (Movq, [(X86.Reg Rsp); (X86.Reg R11)]) ::
              (Addq, [(X86.Imm (Lit (Int64.of_int (8 * (List.length param - 1))))); (X86.Reg Rsp)]) ::
	      [] in
  
  let insl = enter @ args @ (compile_block ctxt  blk1) @ (compile_terminator ctxt  blk1.terminator)  in
<<<<<<< HEAD
    
=======
  
>>>>>>> 27c587aa
  let elem = [{ lbl = Platform.mangle name; global = true; asm = X86.Text insl }] in

  let blk_list =
    begin match cfg with
      | (x, y) -> y
    end
  in

  let g = fun ((x, y) : lbl * block)->
    compile_lbl_block x ctxt y
  in
  
  elem @ List.map g blk_list

(* compile_gdecl                                                           *)
(* ------------------------------------------------------------            *)

(* Compile a global value into an X86 global data declaration and map a    *)
(* global uid to its associated X86 label.                                 *)
let rec compile_ginit = function
  | GNull -> [Quad (Lit 0L)]
  | GGid gid -> [Quad (Lbl (Platform.mangle gid))]
  | GInt c -> [Quad (Lit c)]
  | GString s -> [Asciz s]
  | GArray gs | GStruct gs -> List.map compile_gdecl gs |> List.flatten

and compile_gdecl (_, g) = compile_ginit g

(* compile_prog                                                            *)
(* -------------------------------------------------------------           *)

let compile_prog { tdecls; gdecls; fdecls } : X86.prog =
  let g = fun (lbl, gdecl) -> Asm.data (Platform.mangle lbl) (compile_gdecl gdecl) in
  let f = fun (name, fdecl) -> compile_fdecl tdecls name fdecl in
  let prog = (List.map g gdecls) @ (List.map f fdecls |> List.flatten) in
  print_endline (X86.string_of_prog prog);
  prog<|MERGE_RESOLUTION|>--- conflicted
+++ resolved
@@ -78,20 +78,12 @@
       | Null -> (Movq, [Imm (Lit 0L); dest ])
       | Const n -> (Movq, [Imm (Lit n); dest ])
       | Id i -> (Movq, [ List.assoc i ctxt.layout; dest])
-<<<<<<< HEAD
       | Gid g -> (Movq, [Ind1(Lbl (Platform.mangle g)); dest ])
-=======
-      | Gid g -> (Movq, [(Reg R10); dest ])
->>>>>>> 27c587aa
+
     end
 
 let compile_operand_list ctxt dest ll_op: ins list =
   begin match ll_op with
-<<<<<<< HEAD
-=======
-    | Gid g -> (Leaq, [(Imm (Lbl (Platform.mangle g))); 
-                       (Reg R10)])::(compile_operand ctxt dest ll_op)::[]
->>>>>>> 27c587aa
     | _ -> (compile_operand ctxt dest ll_op)::[]
   end
 
@@ -264,12 +256,7 @@
 	| Some op ->
 	  begin match ty with
 	    | Void -> ins  (* void*)
-<<<<<<< HEAD
-	    | _ -> 
-              (compile_operand_list ctxt (X86.Reg Rax) op) @ ins
-=======
 	    | _ -> (compile_operand_list ctxt (X86.Reg Rax) op) @ ins
->>>>>>> 27c587aa
 	  end
       end
      | Br lbl -> [(Jmp, [(Imm (Lbl (Platform.mangle lbl)))])]
@@ -372,11 +359,6 @@
 	      [] in
   
   let insl = enter @ args @ (compile_block ctxt  blk1) @ (compile_terminator ctxt  blk1.terminator)  in
-<<<<<<< HEAD
-    
-=======
-  
->>>>>>> 27c587aa
   let elem = [{ lbl = Platform.mangle name; global = true; asm = X86.Text insl }] in
 
   let blk_list =
