--- conflicted
+++ resolved
@@ -254,11 +254,6 @@
             (compile_operand_list ctxt (Reg R12) op1) @
             (compile_operand_list ctxt (Reg R13) op2) @
             [(Movq, [(Reg R12); (Ind2 R13)])]
-<<<<<<< HEAD
-    | Call (ty, op, tyopl) ->
-      let f = fun (ty, op) -> 
-=======
->>>>>>> d38b83ca
 
     | Bitcast (t1, o, t2) ->
             (compile_operand_list ctxt (Reg R12) o) @
