--- conflicted
+++ resolved
@@ -83,15 +83,9 @@
 
 let compile_operand_list ctxt dest ll_op: ins list =
   begin match ll_op with
-<<<<<<< HEAD
     | Gid g -> (Leaq, [(Ind1((Lbl (Platform.mangle g)))); (Reg R10)]):: 
                (compile_operand ctxt dest ll_op) ::[]
     | _ -> (compile_operand ctxt dest ll_op)::[]
-=======
-  | Gid g -> (Leaq, [(Ind3((Lbl (Platform.mangle g)), (Rip))); (Reg R10)])::
-      [(compile_operand ctxt dest ll_op)]
-  | _ -> (compile_operand ctxt dest ll_op)::[]
->>>>>>> e37b8b8d
   end
 
 (* compiling call                                                          *)
