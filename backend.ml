(* ll ir compilation                                                       *)
(* --------------------------------------------------------                *)

open Ll
open X86

(* helpers                                                                 *)
(* ------------------------------------------------------------------      *)

(* Map LL comparison operations to X86 condition codes *)
let compile_cnd = function
  | Ll.Eq -> X86.Eq
  | Ll.Ne -> X86.Neq
  | Ll.Slt -> X86.Lt
  | Ll.Sle -> X86.Le
  | Ll.Sgt -> X86.Gt
  | Ll.Sge -> X86.Ge

(* locals and layout                                                       *)
(* --------------------------------------------------------                *)

(* One key problem in compiling the LLVM IR is how to map its local        *)
(* identifiers to X86 abstractions. For the best performance, one would    *)
(* want to use an X86 register for each LLVM %uid. However, since there    *)
(* are an unlimited number of %uids and only 16 registers, doing so        *)
(* effectively is quite difficult. We will see later in the course how     *)
(* _register allocation_ algorithms can do a good job at this. A simpler,  *)
(* but less performant, implementation is to map each %uid in the LLVM     *)
(* source to a _stack slot_ (i.e. a region of memory in the stack). Since  *)
(* LLVMlite, unlike real LLVM, permits %uid locals to store only 64-bit    *)
(* data, each stack slot is an 8-byte value. [ NOTE: For compiling         *)
(* LLVMlite, even i1 data values should be represented as a 8-byte quad.   *)
(* This greatly simplifies code generation. ] We call the datastructure    *)
(* that maps each %uid to its stack slot a 'stack layout'. A stack layout  *)
(* maps a uid to an X86 operand for accessing its contents. For this       *)
(* compilation strategy, the operand is always an offset from ebp (in      *)
(* bytes) that represents a storage slot in the stack.                     *)

type layout = (uid * X86.operand) list

(* A context contains the global type declarations (needed for             *)
(* getelementptr calculations) and a stack layout.                         *)
type ctxt = { tdecls : (tid * ty) list
	    ; layout : layout
            }

(* useful for looking up items in tdecls or layouts *)
let lookup m x = List.assoc x m

(* compiling operands                                                      *)
(* ------------------------------------------------------                  *)

(* LLVM IR instructions support several kinds of operands. LL local %uids  *)
(* live in stack slots, whereas global ids live at global addresses that   *)
(* must be computed from a label. Constants are immediately available, and *)
(* the operand Null is the 64-bit 0 value. NOTE: two important facts about *)
(* global identifiers: (1) You should use (Platform.mangle gid) to obtain  *)
(* a string suitable for naming a global label on your platform (OS X      *)
(* expects "_main" while linux expects "main"). (2) 64-bit assembly labels *)
(* are not allowed as immediate operands. That is, the X86 code: movq _gid *)
(* %rax which looks like it should put the address denoted by _gid into    *)
(* %rax is not allowed. Instead, you need to compute an %rip-relative      *)
(* address using the leaq instruction: leaq _gid(%rip). One strategy for   *)
(* compiling instruction operands is to use a designated register (or      *)
(* registers) for holding the values being manipulated by the LLVM IR      *)
(* instruction. You might find it useful to implement the following helper *)
(* function, whose job is to generate the X86 instruction that moves an    *)
(* LLVM operand into a designated destination (usually a register).        *)

let calc_loc (i,lt) uid =
    (i+1, lt @ [(uid, (X86.Ind3 (Lit (Int64.of_int (i * -8)), R11)))]) 

let generate_layout (i,lt) uid_lst = 
    (List.fold_left calc_loc (i,lt) uid_lst)

let compile_operand ctxt dest : Ll.operand -> ins =
  fun (x: Ll.operand) -> begin match x with
      | Null -> (Movq, [Imm (Lit 0L); dest ])
      | Const n -> (Movq, [Imm (Lit n); dest ])
      | Id i -> (Movq, [Reg R10; dest])
      | Gid g -> (Leaq, [(Ind3((Lbl (Platform.mangle g)), (Rip))); (dest)])
        (*(Movq, [Ind2( R10); dest])*)
    end

let compile_operand_list ctxt dest ll_op: ins list =
  begin match ll_op with
    (*| Gid g -> (Leaq, [(Ind3((Lbl (Platform.mangle g)), (Rip))); (Reg R10)]):: 
        [(compile_operand ctxt dest ll_op)])*)
    | Id i -> (Movq, [List.assoc i ctxt.layout; (Reg R10)])::(compile_operand ctxt dest ll_op)::[]
    | _ -> (compile_operand ctxt dest ll_op)::[]
  end

(* compiling call                                                          *)
(* ----------------------------------------------------------              *)

let compile_call ctxt uid (_, y, z) =
  let s_slots = (List.length z - 6) in
 
  let save_regs =  (Pushq, [X86.Reg R11])::[] in
  let revert_regs =  (Popq, [X86.Reg R11])::[] in

  let f = fun i (t, op) -> 
    let g = fun n ->  begin match n with
        | 0 -> X86.Reg Rdi
        | 1 -> X86.Reg Rsi
        | 2 -> X86.Reg Rdx
        | 3 -> X86.Reg Rcx
        | 4 -> X86.Reg R08
        | 5 -> X86.Reg R09
        | _ -> (X86.Ind3 (Lit (Int64.of_int ((n - 6)*8)), Rsp))
      end in
    compile_operand_list ctxt (g i) op in

  let args = (List.mapi f z |> List.flatten) in

  let call = begin match y with
    | _ ->  (compile_operand_list ctxt (Reg R10) y) @  [(Callq, [Reg R10])]
  end in

  let retval = [(Movq, [Reg Rax; (lookup ctxt.layout uid)])] in

  if s_slots > 0 then
    save_regs @ [(Subq, [(X86.Imm (Lit (Int64.of_int (8 * (s_slots))))); 
             (X86.Reg Rsp)])] @ args @ call @ [(Addq, [(X86.Imm (Lit (Int64.of_int (8 * (s_slots))))); 
             (X86.Reg Rsp)])] @ revert_regs  @ retval
  else 
    save_regs @ args @ call  @ revert_regs @ retval

(* You will probably find it helpful to implement a helper function that   *)
(* generates code for the LLVM IR call instruction. The code you generate  *)
(* should follow the x64 System V AMD64 ABI calling conventions, which     *)
(* places the first six 64-bit (or smaller) values in registers and pushes *)
(* the rest onto the stack. Note that, since all LLVM IR operands are      *)
(* 64-bit values, the first six operands will always be placed in          *)
(* registers. (See the notes about compiling fdecl below.) [ NOTE: It is   *)
(* the caller's responsibility to clean up arguments pushed onto the       *)
(* stack, so you must free the stack space after the call returns. ] [     *)
(* NOTE: Don't forget to preserve caller-save registers (only if needed).  *)
(* ]                                                                       *)


(* compiling getelementptr (gep)                                           *)
(* -------------------------------------------                             *)

(* The getelementptr instruction computes an address by indexing into a    *)
(* datastructure, following a path of offsets. It computes the address     *)
(* based on the size of the data, which is dictated by the data's type. To *)
(* compile getelmentptr, you must generate x86 code that performs the      *)
(* appropriate arithemetic calculations.                                   *)

(* maps an LLVMlite type to a size in bytes. (needed for getelementptr) -  *)
(* the size of a struct is the sum of the sizes of each component - the    *)
(* size of an array of t's with n elements is n * the size of t - all      *)
(* pointers, I1, and I64 are 8 bytes - the size of a named type is the     *)
(* size of its definition - Void, i8, and functions have undefined sizes   *)
(* according to LLVMlite your function should simply return 0              *)

let rec size_ty tdecls t : int =
  let add td size e: int =
    size + (size_ty td e)
  in

  let add_all = (add tdecls) in

  begin match t with
    | Void -> 0
    | I1 | Ptr _ | I64 -> 8
    | I8 -> 0
    | Struct lst -> List.fold_left add_all 0 lst
    | Array (s, t) -> s * (size_ty tdecls t)
    | Fun _ -> 0
    | Namedt n -> size_ty tdecls (List.assoc n tdecls)
  end

(* Generates code that computes a pointer value. 1. op must be of pointer  *)
(* type: t* 2. the value of op is the base address of the calculation 3.   *)
(* the first index in the path is treated as the index into an array of    *)
(* elements of type t located at the base address 4. subsequent indices    *)
(* are interpreted according to the type t: - if t is a struct, the index  *)
(* must be a constant n and it picks out the n'th element of the struct. [ *)
(* NOTE: the offset within the struct of the n'th element is determined by *)
(* the sizes of the types of the previous elements ] - if t is an array,   *)
(* the index can be any operand, and its value determines the offset       *)
(* within the array. - if t is any other type, the path is invalid 5. if   *)
(* the index is valid, the remainder of the path is computed as in (4),    *)
(* but relative to the type f the sub-element picked out by the path so    *)
(* far                                                                     *)
let compile_gep ctxt (op : Ll.ty * Ll.operand) (path: Ll.operand list) : ins list =
    begin match op with
    | (Ptr p, o) -> 
            
            let get_addr = (compile_operand_list ctxt (Reg R12) o) in
            let x = begin match path with | (x::_) -> x | _ -> raise (Failure
            "arg")  end in
            let add_reg = (compile_operand_list ctxt (Reg R13) x) @ [Imulq ,
            [Imm(Lit (Int64.of_int  (size_ty ctxt.tdecls p)));(Reg R13)]] in
            let inc_reg = [Addq, [(Reg R13);(Reg R12)]] in 
            get_addr @ add_reg @ inc_reg

    | (_ , _) -> []
    end

(* compiling instructions                                                  *)
(* --------------------------------------------------                      *)

(* The result of compiling a single LLVM instruction might be many x86     *)
(* instructions. We have not determined the structure of this code for     *)
(* you. Some of the instructions require only a couple assembly            *)
(* instructions, while others require more. We have suggested that you     *)
(* need at least compile_operand, compile_call, and compile_gep helpers;   *)
(* you may introduce more as you see fit. Here are a few notes: - Icmp:    *)
(* the Set instruction may be of use. Depending on how you compile Cbr,    *)
(* you may want to ensure that the value produced by Icmp is exactly 0 or  *)
(* 1. - Load & Store: these need to dereference the pointers. Const and    *)
(* Null operands aren't valid pointers. Don't forget to Platform.mangle    *)
(* the global identifier. - Alloca: needs to return a pointer into the     *)
(* stack - Bitcast: does nothing interesting at the assembly level         *)

let compile_insn ctxt (uid, i) : X86.ins list =

  begin match i with
    | Binop(b, t, op1, op2) -> 
      begin match b with
        | Add ->
          (compile_operand_list ctxt (Reg R12) op1) @
          (compile_operand_list ctxt (Reg R13) op2) @
          [(Addq, [Reg R12; Reg R13])] @ 
          [(Movq, [(Reg R13); (lookup ctxt.layout uid)])] 
        | Sub -> 
          (compile_operand_list ctxt (Reg R12) op1) @
          (compile_operand_list ctxt (Reg R13) op2) @
          [(Subq, [Reg R13; Reg R12])] @ 
          [(Movq, [(Reg R12); (lookup ctxt.layout uid)])] 
        | Mul -> 
          (compile_operand_list ctxt (Reg R12) op1) @
          (compile_operand_list ctxt (Reg R13) op2) @
          [(Imulq, [Reg R12; Reg R13])] @ 
          [(Movq, [(Reg R13); (lookup ctxt.layout uid)])] 
        | Shl -> 
          (compile_operand_list ctxt (Reg R13) op1) @
          (compile_operand_list ctxt (Reg Rcx) op2) @
          [(Shlq, [Reg Rcx; Reg R13])] @ 
          [(Movq, [(Reg R13); (lookup ctxt.layout uid)])] 
        | Lshr -> 
          (compile_operand_list ctxt (Reg R13) op1) @
          (compile_operand_list ctxt (Reg Rcx) op2) @
          [(Shrq, [Reg Rcx; Reg R13])] @ 
          [(Movq, [(Reg R13); (lookup ctxt.layout uid)])] 
        | Ashr -> 
          (compile_operand_list ctxt (Reg R13) op1) @
          (compile_operand_list ctxt (Reg Rcx) op2) @
          [(Sarq, [Reg Rcx; Reg R13])] @ 
          [(Movq, [(Reg R13); (lookup ctxt.layout uid)])] 
        | And -> 
          (compile_operand_list ctxt (Reg R12) op1) @
          (compile_operand_list ctxt (Reg R13) op2) @
          [(Andq, [Reg R12; Reg R13])] @ 
          [(Movq, [(Reg R13); (lookup ctxt.layout uid)])] 
        | Or -> 
          (compile_operand_list ctxt (Reg R12) op1) @
          (compile_operand_list ctxt (Reg R13) op2) @
          [(Orq, [Reg R12; Reg R13])] @ 
          [(Movq, [(Reg R13); (lookup ctxt.layout uid)])] 

        | Xor -> 
          (compile_operand_list ctxt (Reg R12) op1) @
          (compile_operand_list ctxt (Reg R13) op2) @
          [(Xorq, [Reg R12; Reg R13])] @ 
          [(Movq, [(Reg R13); (lookup ctxt.layout uid)])] 
      end

    | Icmp (c,t,op1,op2) ->
      (compile_operand_list ctxt (Reg R12) op1) @
      (compile_operand_list ctxt (Reg R13) op2) @
      [(Movq, [(Imm (Lit 0L)); (lookup ctxt.layout uid)])] @
      [(Cmpq, [Reg R13; Reg R12])] @ 
      [(Set (compile_cnd c) , [(lookup ctxt.layout uid)])] 


    | Alloca ty ->  
      begin match ty with
        | I1 | Ptr _ | I64 -> 
          [(Subq, [(Imm (Lit (8L))); (X86.Reg Rsp)])] @
          [(Movq, [Reg Rsp; (lookup ctxt.layout uid)])] 
        | _ -> []
      end

    | Load (ty, op) ->
      begin match op with
        (*| Gid g ->
                (compile_operand_list ctxt (Reg R12) op) @
                [(Movq, [Reg R12; (Reg R13)])] @
                [(Movq, [(Reg R13); (lookup ctxt.layout uid)])]*) 
        | _  -> 
          (compile_operand_list ctxt (Reg R12) op) @
          [(Movq, [Ind2 R12; (Reg R13)])] @
          [(Movq, [(Reg R13); (lookup ctxt.layout uid)])] 
      end

    | Store (ty, op1, op2) -> 
      (compile_operand_list ctxt (Reg R12) op1) @
      (compile_operand_list ctxt (Reg R13) op2) @
      [(Movq, [(Reg R12); (Ind2 R13)])]

    | Bitcast (t1, o, t2) ->
<<<<<<< HEAD
            (compile_operand_list ctxt (Reg R12) o) @
            [(Movq, [(Reg R12); (lookup ctxt.layout uid)])] 
    
    | Gep (t, o, ol) -> (compile_gep ctxt (t,o) ol)
=======
      (compile_operand_list ctxt (Reg R12) o) @
      [(Movq, [(Reg R12); (lookup ctxt.layout uid)])] 
    | Call (ty, operand, lst) -> 
      compile_call ctxt uid (ty, operand, lst)
>>>>>>> 10843efb
    | _ -> []
  end


    (* compiling terminators                                                   *)
(* ---------------------------------------------------                     *)

(* Compile block terminators is not too difficult: - Ret should properly   *)
(* exit the function: freeing stack space, restoring the value of %rbp,    *)
(* and putting the return value (if any) in %rax. - Br should jump - Cbr   *)
(* branch should treat its operand as a boolean conditional                *)
let compile_terminator ctxt t =
  
  begin match t with
    | Ret (ty, o) ->

      let ins = [(Movq, [(Ind3(Lit(Int64.neg 8L), Rbp)); (Reg Rbx)])] @
		[(Movq, [(Ind3(Lit(Int64.neg 16L), Rbp)); (Reg R12)])] @
		[(Movq, [(Ind3(Lit(Int64.neg 24L), Rbp)); (Reg R13)])] @
		[(Movq, [(Ind3(Lit(Int64.neg 32L), Rbp)); (Reg R14)])] @
		[(Movq, [(Ind3(Lit(Int64.neg 40L), Rbp)); (Reg R15)])] @
                [(Movq, [(X86.Reg Rbp); (X86.Reg Rsp)])] @
		[(Addq, [(Imm (Lit (8L))); (X86.Reg Rsp)])] @
		[(Movq, [(Ind2 (Rbp)); (X86.Reg Rbp)])] @ [Retq, []] in
      begin match o with
	| None -> ins (*void*)
	| Some op ->
	  begin match ty with
	    | Void -> ins  (* void*)
	    | _ -> (compile_operand_list ctxt (X86.Reg Rax) op) @ ins
	  end
      end
     | Br lbl -> [(Jmp, [(Imm (Lbl (Platform.mangle lbl)))])]
     | Cbr (op, l1, l2) -> 
       begin match op with
         | Const _ | Gid _ | Id _
           -> (compile_operand_list ctxt (X86.Reg R10) op) @ 
               [(Cmpq, [(Imm (Lit (1L))); (Reg R10)])] @
               [(J Eq, [(Imm (Lbl (Platform.mangle l1)))])] @
               [(Jmp, [(Imm (Lbl (Platform.mangle l2)))])]
         | _ -> failwith "not a valid condition"
      end
  end

(* compiling blocks                                                        *)
(* ---------------------------------------------------------               *)

(* We have left this helper function here for you to complete. *)
let compile_block ctxt blk : ins list =
  let f = fun (x: uid * insn) -> compile_insn ctxt x in
  let insns = List.map f blk.insns |> List.flatten in
  let term = compile_terminator ctxt blk.terminator in
  insns @ term

let compile_lbl_block lbl ctxt blk : elem =
  Asm.text (Platform.mangle  lbl) (compile_block ctxt blk)

(* compile_fdecl                                                           *)
(* ------------------------------------------------------------            *)

(* This helper function computes the location of the nth incoming function *)
(* argument: either in a register or relative to %rbp, according to the    *)
(* calling conventions. You might find it useful for compile_fdecl. [      *)
(* NOTE: the first six arguments are numbered 0 .. 5 ]                     *)

let arg_loc (n : int) : operand =
  begin match n with
    | 0 -> X86.Reg Rdi
    | 1 -> X86.Reg Rsi
    | 2 -> X86.Reg Rdx
    | 3 -> X86.Reg Rcx
    | 4 -> X86.Reg R08
    | 5 -> X86.Reg R09
    | _ -> (X86.Ind3 (Lit (Int64.of_int ((n-4) *8)), Rbp))
  end

(* The code for the entry-point of a function must do several things: -    *)
(* since our simple compiler maps local %uids to stack slots, compiling    *)
(* the control-flow-graph body of an fdecl requires us to compute the      *)
(* layout (see the discussion of locals and layout) - the function code    *)
(* should also comply with the calling conventions, typically by moving    *)
(* arguments out of the parameter registers (or stack slots) into local    *)
(* storage space. For our simple compilation strategy, that local storage  *)
(* space should be in the stack. (So the function parameters can also be   *)
(* accounted for in the layout.) - the function entry code should allocate *)
(* the stack storage needed to hold all of the local stack slots.          *)

let compile_fdecl tdecls name { fty; param; cfg } =
  (*initial block*)
  let blk1 =
    begin match cfg with
      | (x, y) -> x
    end in

  let blkl =
    begin match cfg with
      | (x, y) -> y
    end in

  let get_uid = fun ((x, y) : uid * insn) -> x in
  let get_uid_block = fun ((_, y): _ * block) -> List.map get_uid y.insns in
  
  let uids = List.sort_uniq String.compare (param @ (get_uid_block ("CIS 341 sucks", blk1)) @ List.flatten  (List.map get_uid_block blkl)) in
  let lyt = begin match (generate_layout (0, []) uids) with
    | (x, y) -> y
  end in

  let print_tup (x,y) = 
      print_string x ;
      print_string " ";
      print_endline (string_of_operand y)
  in

  (* List.iter print_tup lyt; *)

  let ctxt = {tdecls = tdecls; layout = lyt} in
  
  let f = fun (i: int) (x: uid) ->
    let op = arg_loc i in
    (Movq, [op; Reg R10])::(Movq, [Reg R10; List.assoc x lyt])::[]
  in
  
  let args = List.flatten (List.mapi f param) in
  let enter = (Pushq, [X86.Reg Rbp]):: (Movq, [(X86.Reg Rsp); (X86.Reg Rbp)])::
	      (Pushq, [X86.Reg Rbx]):: (Pushq, [X86.Reg R12]):: (Pushq, [X86.Reg R13])::
	      (Pushq, [X86.Reg R14]):: (Pushq, [X86.Reg R15]):: (Pushq, [X86.Reg R15]):: (Movq, [(X86.Reg Rsp); (X86.Reg R11)]) ::
              (Subq, [(X86.Imm (Lit (Int64.of_int (8 * (List.length uids - 1))))); (X86.Reg Rsp)]) ::
	      [] in
  
  let insl = enter @ args @ (compile_block ctxt  blk1) @ (compile_terminator ctxt  blk1.terminator)  in
  let elem = Asm.gtext (Platform.mangle  name) insl in

  let blk_list =
    begin match cfg with
      | (x, y) -> y
    end
  in

  let g = fun ((x, y) : lbl * block)->
    compile_lbl_block x ctxt y
  in
  
  [elem] @ List.map g blk_list

(* compile_gdecl                                                           *)
(* ------------------------------------------------------------            *)

(* Compile a global value into an X86 global data declaration and map a    *)
(* global uid to its associated X86 label.                                 *)
let rec compile_ginit = function
  | GNull -> [Quad (Lit 0L)]
  | GGid gid -> [Quad (Lbl (Platform.mangle gid))]
  | GInt c -> [Quad (Lit c)]
  | GString s -> [Asciz s]
  | GArray gs | GStruct gs -> List.map compile_gdecl gs |> List.flatten

and compile_gdecl (_, g) = compile_ginit g

(* compile_prog                                                            *)
(* -------------------------------------------------------------           *)

let compile_prog { tdecls; gdecls; fdecls } : X86.prog =
  let g = fun (lbl, gdecl) -> Asm.data (Platform.mangle lbl) (compile_gdecl gdecl) in
  let f = fun (name, fdecl) -> compile_fdecl tdecls name fdecl in
  let prog = (List.map g gdecls) @ (List.map f fdecls |> List.flatten) in
  print_endline (X86.string_of_prog prog);
  prog<|MERGE_RESOLUTION|>--- conflicted
+++ resolved
@@ -171,6 +171,31 @@
     | Fun _ -> 0
     | Namedt n -> size_ty tdecls (List.assoc n tdecls)
   end
+
+let convert op = 
+    begin match op with
+    | Const i -> i  
+    | _ -> Int64.zero
+   end
+
+let rec from_list tdecls lst num ind ins = 
+    if num = ind then ins
+    else begin 
+     let nins = ins @ 
+     [(Addq, [(Imm (Lit (Int64.of_int (size_ty tdecls (List.nth lst ind)))));(Reg R12)])] in
+     (from_list tdecls lst num (ind+1) nins)
+    end
+
+let translate tdecls (t,i) num =
+    begin match t with
+    | Struct lst -> 
+            ((List.nth lst (Int64.to_int num)), from_list tdecls lst (Int64.to_int num) 0 i)
+    | Array (_, t) -> 
+            (t, i @ 
+            [(Addq, [(Imm (Lit (Int64.mul num (Int64.of_int (size_ty tdecls t)))));(Reg R12)])]) 
+    |  _ -> (Void, [])
+    end
+
 
 (* Generates code that computes a pointer value. 1. op must be of pointer  *)
 (* type: t* 2. the value of op is the base address of the calculation 3.   *)
@@ -189,13 +214,27 @@
     begin match op with
     | (Ptr p, o) -> 
             
+            let my_ty = begin match p with
+            | Namedt s -> lookup ctxt.tdecls s 
+            | _ -> p 
+            end in
+
             let get_addr = (compile_operand_list ctxt (Reg R12) o) in
             let x = begin match path with | (x::_) -> x | _ -> raise (Failure
             "arg")  end in
+            
+            let pth = begin match path with | (x::y) -> y | _ -> [] end in
+
             let add_reg = (compile_operand_list ctxt (Reg R13) x) @ [Imulq ,
             [Imm(Lit (Int64.of_int  (size_ty ctxt.tdecls p)));(Reg R13)]] in
             let inc_reg = [Addq, [(Reg R13);(Reg R12)]] in 
-            get_addr @ add_reg @ inc_reg
+            
+            let tpth = List.map convert pth in
+            
+            let my_trans = translate ctxt.tdecls in
+            let (_, insns) = List.fold_left my_trans (my_ty,[]) tpth in
+            
+            get_addr @ add_reg @ inc_reg @ insns
 
     | (_ , _) -> []
     end
@@ -303,17 +342,15 @@
       [(Movq, [(Reg R12); (Ind2 R13)])]
 
     | Bitcast (t1, o, t2) ->
-<<<<<<< HEAD
             (compile_operand_list ctxt (Reg R12) o) @
             [(Movq, [(Reg R12); (lookup ctxt.layout uid)])] 
     
-    | Gep (t, o, ol) -> (compile_gep ctxt (t,o) ol)
-=======
-      (compile_operand_list ctxt (Reg R12) o) @
-      [(Movq, [(Reg R12); (lookup ctxt.layout uid)])] 
+    | Gep (t, o, ol) -> (compile_gep ctxt (t,o) ol) @ 
+            [(Movq, [(Reg R12); (lookup ctxt.layout uid)])] 
+
     | Call (ty, operand, lst) -> 
-      compile_call ctxt uid (ty, operand, lst)
->>>>>>> 10843efb
+            compile_call ctxt uid (ty, operand, lst)
+    
     | _ -> []
   end
 
@@ -416,7 +453,7 @@
   let get_uid = fun ((x, y) : uid * insn) -> x in
   let get_uid_block = fun ((_, y): _ * block) -> List.map get_uid y.insns in
   
-  let uids = List.sort_uniq String.compare (param @ (get_uid_block ("CIS 341 sucks", blk1)) @ List.flatten  (List.map get_uid_block blkl)) in
+  let uids = List.sort String.compare (param @ (get_uid_block ("Begin", blk1)) @ List.flatten  (List.map get_uid_block blkl)) in
   let lyt = begin match (generate_layout (0, []) uids) with
     | (x, y) -> y
   end in
